/**
 * DJ DataForge v6 - Virtual Grid (Canvas-based)
 *
 * FUTURE SPLIT POINTS:
 * - grid/viewport.ts (VirtualGrid class)
 * - grid/renderer.ts (CellRenderer)
 * - grid/selection.ts (SelectionManager)
 * - grid/editor.ts (InlineEditor)
 * - grid/keyboard.ts (KeyboardHandler)
 * - grid/clipboard.ts (ClipboardManager)
 *
 * Este é o componente mais crítico - renderização de milhões de células com 60 FPS
 */

import type { Sheet } from "../@core/workbook-consolidated";
import type { Cell } from "../@core/types";
import { logger } from "../@core/storage-utils-consolidated";

// ============================================================================
// SELECTION MANAGER
// ============================================================================

interface Selection {
  start: { row: number; col: number };
  end: { row: number; col: number };
}

class SelectionManager {
  private selection: Selection = {
    start: { row: 0, col: 0 },
    end: { row: 0, col: 0 },
  };

  private isSelecting = false;

  getSelection(): Selection {
    return { ...this.selection };
  }

  startSelection(row: number, col: number): void {
    this.selection = {
      start: { row, col },
      end: { row, col },
    };
    this.isSelecting = true;
  }

  extendSelection(row: number, col: number): void {
    if (this.isSelecting) {
      this.selection.end = { row, col };
    }
  }

  endSelection(): void {
    this.isSelecting = false;
  }

  getActiveCell(): { row: number; col: number } {
    return { ...this.selection.start };
  }

  moveSelection(dRow: number, dCol: number): void {
    const newRow = Math.max(0, this.selection.start.row + dRow);
    const newCol = Math.max(0, this.selection.start.col + dCol);

    this.selection = {
      start: { row: newRow, col: newCol },
      end: { row: newRow, col: newCol },
    };
  }

  getRange(): {
    startRow: number;
    startCol: number;
    endRow: number;
    endCol: number;
  } {
    return {
      startRow: Math.min(this.selection.start.row, this.selection.end.row),
      startCol: Math.min(this.selection.start.col, this.selection.end.col),
      endRow: Math.max(this.selection.start.row, this.selection.end.row),
      endCol: Math.max(this.selection.start.col, this.selection.end.col),
    };
  }
}

// ============================================================================
// CELL RENDERER
// ============================================================================

class CellRenderer {
  private ctx: CanvasRenderingContext2D;

  constructor(ctx: CanvasRenderingContext2D) {
    this.ctx = ctx;
  }

  renderCell(
    x: number,
    y: number,
    width: number,
    height: number,
    cell: Cell | undefined,
    isSelected: boolean,
    isActive: boolean
  ): void {
    const ctx = this.ctx;

    // Background
    if (isActive) {
      ctx.fillStyle = "#fff9e6";
    } else if (isSelected) {
      ctx.fillStyle = "#e6f2ff";
    } else {
      ctx.fillStyle = "#ffffff";
    }
    ctx.fillRect(x, y, width, height);

    // Border
    ctx.strokeStyle = "#e2e8f0";
    ctx.lineWidth = 1;
    ctx.strokeRect(x, y, width, height);

    // Active cell highlight
    if (isActive) {
      ctx.strokeStyle = "#2563eb";
      ctx.lineWidth = 2;
      ctx.strokeRect(x, y, width, height);
    }

    // Content
    if (cell) {
      let displayValue = cell.value;

      // Format value
      if (cell.type === "number" && typeof displayValue === "number") {
        displayValue = displayValue.toLocaleString("pt-BR", {
          minimumFractionDigits: 0,
          maximumFractionDigits: 2,
        });
      }

      // Text styling
      ctx.fillStyle = cell.format?.textColor || "#0f172a";
      ctx.font = `${cell.format?.bold ? "bold" : ""} ${cell.format?.italic ? "italic" : ""} 13px -apple-system, sans-serif`;
      ctx.textBaseline = "middle";

      // Alignment
      const align =
        cell.format?.alignment || (cell.type === "number" ? "right" : "left");
      ctx.textAlign = align as CanvasTextAlign;

      const textX =
        align === "right"
          ? x + width - 8
          : align === "center"
            ? x + width / 2
            : x + 8;
      const textY = y + height / 2;

      // Truncate text if too long
      const maxWidth = width - 16;
      let text = String(displayValue ?? "");

      if (ctx.measureText(text).width > maxWidth) {
        while (
          ctx.measureText(text + "...").width > maxWidth &&
          text.length > 0
        ) {
          text = text.slice(0, -1);
        }
        text += "...";
      }

      ctx.fillText(text, textX, textY);

      // Formula indicator
      if (cell.formula) {
        ctx.fillStyle = "#2563eb";
        ctx.font = "bold 9px monospace";
        ctx.textAlign = "left";
        ctx.fillText("fx", x + 2, y + 10);
      }
    }
  }

  renderHeader(
    x: number,
    y: number,
    width: number,
    height: number,
    label: string,
    _isColumn: boolean
  ): void {
    const ctx = this.ctx;

    // Background
    ctx.fillStyle = "#f8fafc";
    ctx.fillRect(x, y, width, height);

    // Border
    ctx.strokeStyle = "#cbd5e1";
    ctx.lineWidth = 1;
    ctx.strokeRect(x, y, width, height);

    // Text
    ctx.fillStyle = "#475569";
    ctx.font = "bold 12px -apple-system, sans-serif";
    ctx.textAlign = "center";
    ctx.textBaseline = "middle";
    ctx.fillText(label, x + width / 2, y + height / 2);
  }
}

// ============================================================================
// CLIPBOARD MANAGER
// ============================================================================

class ClipboardManager {
  private data: any[][] | null = null;

  copy(
    sheet: Sheet,
    range: {
      startRow: number;
      startCol: number;
      endRow: number;
      endCol: number;
    }
  ): void {
    this.data = [];

    for (let r = range.startRow; r <= range.endRow; r++) {
      const row: any[] = [];
      for (let c = range.startCol; c <= range.endCol; c++) {
        const cell = sheet.getCell(r, c);
        row.push(cell?.value ?? "");
      }
      this.data.push(row);
    }

    logger.debug("[Clipboard] Copied", {
      rows: this.data.length,
      cols: this.data[0]?.length,
    });
  }

  paste(sheet: Sheet, startRow: number, startCol: number): void {
    if (!this.data) return;

    for (let r = 0; r < this.data.length; r++) {
      for (let c = 0; c < this.data[r].length; c++) {
        sheet.setCell(startRow + r, startCol + c, this.data[r][c]);
      }
    }

    logger.debug("[Clipboard] Pasted", { at: `${startRow},${startCol}` });
  }

  hasData(): boolean {
    return this.data !== null;
  }
}

// ============================================================================
// VIRTUAL GRID
// ============================================================================

export class VirtualGrid {
  private canvas: HTMLCanvasElement;
  private ctx: CanvasRenderingContext2D;
  private sheet?: Sheet;

  // Grid dimensions
  private cellWidth = 100;
  private cellHeight = 25;
  private headerWidth = 50;
  private headerHeight = 30;

  // Viewport
  private scrollX = 0;
  private scrollY = 0;
  private viewportWidth = 0;
  private viewportHeight = 0;

  // Components
  private selectionManager = new SelectionManager();
  private renderer: CellRenderer;
  private clipboardManager = new ClipboardManager();

  // Editor
  private isEditing = false;
  private editor?: HTMLInputElement;

  // Events
  private onCellChange?: (row: number, col: number, value: any) => void;
  private onSelectionChange?: (selection: Selection) => void;

  constructor(canvas: HTMLCanvasElement) {
    this.canvas = canvas;
    const ctx = canvas.getContext("2d");
    if (!ctx) throw new Error("Canvas context not available");

    this.ctx = ctx;
    this.renderer = new CellRenderer(ctx);

    this.setupCanvas();
    this.setupEvents();

    // Initial render
    requestAnimationFrame(() => this.render());
  }

  // --------------------------------------------------------------------------
  // SETUP
  // --------------------------------------------------------------------------

  private setupCanvas(): void {
    const dpr = window.devicePixelRatio || 1;
    const rect = this.canvas.getBoundingClientRect();

    this.canvas.width = rect.width * dpr;
    this.canvas.height = rect.height * dpr;
    this.ctx.scale(dpr, dpr);

    this.viewportWidth = rect.width;
    this.viewportHeight = rect.height;

    this.canvas.style.width = rect.width + "px";
    this.canvas.style.height = rect.height + "px";
  }

  private setupEvents(): void {
    // Mouse events
    this.canvas.addEventListener("mousedown", this.handleMouseDown.bind(this));
    this.canvas.addEventListener("mousemove", this.handleMouseMove.bind(this));
    this.canvas.addEventListener("mouseup", this.handleMouseUp.bind(this));
    this.canvas.addEventListener("dblclick", this.handleDoubleClick.bind(this));

    // Keyboard events
    this.canvas.tabIndex = 0;
    this.canvas.addEventListener("keydown", this.handleKeyDown.bind(this));

    // Wheel events
    this.canvas.addEventListener("wheel", this.handleWheel.bind(this));

    // Resize observer
    const resizeObserver = new ResizeObserver(() => {
      this.setupCanvas();
      this.render();
    });
    resizeObserver.observe(this.canvas);
  }

  // --------------------------------------------------------------------------
  // EVENT HANDLERS
  // --------------------------------------------------------------------------

  private handleMouseDown(e: MouseEvent): void {
    const rect = this.canvas.getBoundingClientRect();
    const x = e.clientX - rect.left;
    const y = e.clientY - rect.top;

    const cellPos = this.getCellAt(x, y);
    if (cellPos) {
      this.selectionManager.startSelection(cellPos.row, cellPos.col);
      this.onSelectionChange?.(this.selectionManager.getSelection());
      this.render();
    }
  }

  private handleMouseMove(e: MouseEvent): void {
<<<<<<< HEAD
    if (e.buttons === 1) { // Left mouse button
=======
    if (e.buttons === 1) {
      // Left mouse button
>>>>>>> 41cea7a1
      const rect = this.canvas.getBoundingClientRect();
      const x = e.clientX - rect.left;
      const y = e.clientY - rect.top;

      const cellPos = this.getCellAt(x, y);
      if (cellPos) {
        this.selectionManager.extendSelection(cellPos.row, cellPos.col);
        this.onSelectionChange?.(this.selectionManager.getSelection());
        this.render();
      }
    }
  }

  private handleMouseUp(_e: MouseEvent): void {
    this.selectionManager.endSelection();
  }

  private handleDoubleClick(e: MouseEvent): void {
    const rect = this.canvas.getBoundingClientRect();
    const x = e.clientX - rect.left;
    const y = e.clientY - rect.top;

    const cellPos = this.getCellAt(x, y);
    if (cellPos && this.sheet) {
      this.startEditing(cellPos.row, cellPos.col);
    }
  }

  private handleKeyDown(e: KeyboardEvent): void {
    if (this.isEditing) return;

    switch (e.key) {
<<<<<<< HEAD
      case 'ArrowUp':
=======
      case "ArrowUp":
>>>>>>> 41cea7a1
        e.preventDefault();
        this.selectionManager.moveSelection(-1, 0);
        this.onSelectionChange?.(this.selectionManager.getSelection());
        this.render();
        break;
<<<<<<< HEAD
      case 'ArrowDown':
      case 'Enter':
=======
      case "ArrowDown":
      case "Enter":
>>>>>>> 41cea7a1
        e.preventDefault();
        this.selectionManager.moveSelection(1, 0);
        this.onSelectionChange?.(this.selectionManager.getSelection());
        this.render();
        break;
<<<<<<< HEAD
      case 'ArrowLeft':
=======
      case "ArrowLeft":
>>>>>>> 41cea7a1
        e.preventDefault();
        this.selectionManager.moveSelection(0, -1);
        this.onSelectionChange?.(this.selectionManager.getSelection());
        this.render();
        break;
<<<<<<< HEAD
      case 'ArrowRight':
      case 'Tab':
=======
      case "ArrowRight":
      case "Tab":
>>>>>>> 41cea7a1
        e.preventDefault();
        this.selectionManager.moveSelection(0, 1);
        this.onSelectionChange?.(this.selectionManager.getSelection());
        this.render();
        break;
<<<<<<< HEAD
      case 'Delete':
      case 'Backspace':
        e.preventDefault();
        this.deleteSelection();
        break;
      case 'c':
=======
      case "Delete":
      case "Backspace":
        e.preventDefault();
        this.deleteSelection();
        break;
      case "c":
>>>>>>> 41cea7a1
        if (e.ctrlKey || e.metaKey) {
          e.preventDefault();
          this.copySelection();
        }
        break;
<<<<<<< HEAD
      case 'v':
=======
      case "v":
>>>>>>> 41cea7a1
        if (e.ctrlKey || e.metaKey) {
          e.preventDefault();
          this.pasteSelection();
        }
        break;
<<<<<<< HEAD
      case 'F2':
=======
      case "F2":
>>>>>>> 41cea7a1
        e.preventDefault();
        const activeCell = this.selectionManager.getActiveCell();
        this.startEditing(activeCell.row, activeCell.col);
        break;
      default:
        // Start editing on printable character
        if (e.key.length === 1 && !e.ctrlKey && !e.metaKey) {
          const activeCell = this.selectionManager.getActiveCell();
          this.startEditing(activeCell.row, activeCell.col, e.key);
        }
        break;
    }
  }

  private handleWheel(e: WheelEvent): void {
    e.preventDefault();

    this.scrollY += e.deltaY;
    this.scrollX += e.deltaX;

    // Clamp scroll
    this.scrollY = Math.max(0, this.scrollY);
    this.scrollX = Math.max(0, this.scrollX);

    this.render();
  }

  // --------------------------------------------------------------------------
  // RENDERING
  // --------------------------------------------------------------------------

  private render(): void {
    if (!this.sheet) {
      this.renderEmpty();
      return;
    }

    this.ctx.clearRect(0, 0, this.viewportWidth, this.viewportHeight);

    const selection = this.selectionManager.getSelection();
    const range = this.selectionManager.getRange();

    // Calculate visible cells
    const startCol = Math.floor(this.scrollX / this.cellWidth);
<<<<<<< HEAD
    const endCol = Math.ceil((this.scrollX + this.viewportWidth) / this.cellWidth);
    const startRow = Math.floor(this.scrollY / this.cellHeight);
    const endRow = Math.ceil((this.scrollY + this.viewportHeight) / this.cellHeight);

    // Render column headers
    for (let col = startCol; col < endCol; col++) {
      const x = this.headerWidth + (col * this.cellWidth) - this.scrollX;
      const label = this.sheet.getColumnName(col);
      this.renderer.renderHeader(x, 0, this.cellWidth, this.headerHeight, label, true);
=======
    const endCol = Math.ceil(
      (this.scrollX + this.viewportWidth) / this.cellWidth
    );
    const startRow = Math.floor(this.scrollY / this.cellHeight);
    const endRow = Math.ceil(
      (this.scrollY + this.viewportHeight) / this.cellHeight
    );

    // Render column headers
    for (let col = startCol; col < endCol; col++) {
      const x = this.headerWidth + col * this.cellWidth - this.scrollX;
      const label = this.sheet.getColumnName(col);
      this.renderer.renderHeader(
        x,
        0,
        this.cellWidth,
        this.headerHeight,
        label,
        true
      );
>>>>>>> 41cea7a1
    }

    // Render row headers
    for (let row = startRow; row < endRow; row++) {
<<<<<<< HEAD
      const y = this.headerHeight + (row * this.cellHeight) - this.scrollY;
      const label = String(row + 1);
      this.renderer.renderHeader(0, y, this.headerWidth, this.cellHeight, label, false);
=======
      const y = this.headerHeight + row * this.cellHeight - this.scrollY;
      const label = String(row + 1);
      this.renderer.renderHeader(
        0,
        y,
        this.headerWidth,
        this.cellHeight,
        label,
        false
      );
>>>>>>> 41cea7a1
    }

    // Render cells
    for (let row = startRow; row < endRow; row++) {
      for (let col = startCol; col < endCol; col++) {
<<<<<<< HEAD
        const x = this.headerWidth + (col * this.cellWidth) - this.scrollX;
        const y = this.headerHeight + (row * this.cellHeight) - this.scrollY;

        const cell = this.sheet.getCell(row, col);
        const isInRange = row >= range.startRow && row <= range.endRow &&
                         col >= range.startCol && col <= range.endCol;
        const isActive = row === selection.start.row && col === selection.start.col;

        this.renderer.renderCell(x, y, this.cellWidth, this.cellHeight, cell, isInRange, isActive);
=======
        const x = this.headerWidth + col * this.cellWidth - this.scrollX;
        const y = this.headerHeight + row * this.cellHeight - this.scrollY;

        const cell = this.sheet.getCell(row, col);
        const isInRange =
          row >= range.startRow &&
          row <= range.endRow &&
          col >= range.startCol &&
          col <= range.endCol;
        const isActive =
          row === selection.start.row && col === selection.start.col;

        this.renderer.renderCell(
          x,
          y,
          this.cellWidth,
          this.cellHeight,
          cell,
          isInRange,
          isActive
        );
>>>>>>> 41cea7a1
      }
    }

    // Render corner header
<<<<<<< HEAD
    this.renderer.renderHeader(0, 0, this.headerWidth, this.headerHeight, '', false);
=======
    this.renderer.renderHeader(
      0,
      0,
      this.headerWidth,
      this.headerHeight,
      "",
      false
    );
>>>>>>> 41cea7a1
  }

  private renderEmpty(): void {
    this.ctx.clearRect(0, 0, this.viewportWidth, this.viewportHeight);

<<<<<<< HEAD
    this.ctx.fillStyle = '#94a3b8';
    this.ctx.font = '14px -apple-system, sans-serif';
    this.ctx.textAlign = 'center';
    this.ctx.textBaseline = 'middle';
    this.ctx.fillText(
      'Selecione uma planilha para visualizar',
=======
    this.ctx.fillStyle = "#94a3b8";
    this.ctx.font = "14px -apple-system, sans-serif";
    this.ctx.textAlign = "center";
    this.ctx.textBaseline = "middle";
    this.ctx.fillText(
      "Selecione uma planilha para visualizar",
>>>>>>> 41cea7a1
      this.viewportWidth / 2,
      this.viewportHeight / 2
    );
  }

  // --------------------------------------------------------------------------
  // EDITING
  // --------------------------------------------------------------------------

  private startEditing(row: number, col: number, initialValue?: string): void {
    if (!this.sheet) return;

    this.isEditing = true;

    const cell = this.sheet.getCell(row, col);
<<<<<<< HEAD
    const value = initialValue ?? (cell?.formula || cell?.value || '');

    // Create editor input
    const rect = this.canvas.getBoundingClientRect();
    const x = rect.left + this.headerWidth + (col * this.cellWidth) - this.scrollX;
    const y = rect.top + this.headerHeight + (row * this.cellHeight) - this.scrollY;

    this.editor = document.createElement('input');
    this.editor.type = 'text';
    this.editor.value = String(value);
    this.editor.style.position = 'absolute';
    this.editor.style.left = x + 'px';
    this.editor.style.top = y + 'px';
    this.editor.style.width = this.cellWidth + 'px';
    this.editor.style.height = this.cellHeight + 'px';
    this.editor.style.border = '2px solid #2563eb';
    this.editor.style.outline = 'none';
    this.editor.style.fontSize = '13px';
    this.editor.style.padding = '0 8px';
    this.editor.style.zIndex = '1000';
=======
    const value = initialValue ?? (cell?.formula || cell?.value || "");

    // Create editor input
    const rect = this.canvas.getBoundingClientRect();
    const x =
      rect.left + this.headerWidth + col * this.cellWidth - this.scrollX;
    const y =
      rect.top + this.headerHeight + row * this.cellHeight - this.scrollY;

    this.editor = document.createElement("input");
    this.editor.type = "text";
    this.editor.value = String(value);
    this.editor.style.position = "absolute";
    this.editor.style.left = x + "px";
    this.editor.style.top = y + "px";
    this.editor.style.width = this.cellWidth + "px";
    this.editor.style.height = this.cellHeight + "px";
    this.editor.style.border = "2px solid #2563eb";
    this.editor.style.outline = "none";
    this.editor.style.fontSize = "13px";
    this.editor.style.padding = "0 8px";
    this.editor.style.zIndex = "1000";
>>>>>>> 41cea7a1

    document.body.appendChild(this.editor);
    this.editor.focus();
    this.editor.select();

    // Handle editor events
<<<<<<< HEAD
    this.editor.addEventListener('blur', () => this.stopEditing(row, col, true));
    this.editor.addEventListener('keydown', (e) => {
      if (e.key === 'Enter') {
=======
    this.editor.addEventListener("blur", () =>
      this.stopEditing(row, col, true)
    );
    this.editor.addEventListener("keydown", (e) => {
      if (e.key === "Enter") {
>>>>>>> 41cea7a1
        e.preventDefault();
        this.stopEditing(row, col, true);
        this.selectionManager.moveSelection(1, 0);
        this.onSelectionChange?.(this.selectionManager.getSelection());
        this.render();
<<<<<<< HEAD
      } else if (e.key === 'Escape') {
        e.preventDefault();
        this.stopEditing(row, col, false);
      } else if (e.key === 'Tab') {
=======
      } else if (e.key === "Escape") {
        e.preventDefault();
        this.stopEditing(row, col, false);
      } else if (e.key === "Tab") {
>>>>>>> 41cea7a1
        e.preventDefault();
        this.stopEditing(row, col, true);
        this.selectionManager.moveSelection(0, 1);
        this.onSelectionChange?.(this.selectionManager.getSelection());
        this.render();
      }
    });
  }

  private stopEditing(row: number, col: number, save: boolean): void {
    if (!this.isEditing || !this.editor) return;

    if (save && this.sheet) {
      const value = this.editor.value;

      // Check if it's a formula
<<<<<<< HEAD
      if (value.startsWith('=')) {
        this.sheet.setCell(row, col, value, {
          formula: value,
          type: 'formula',
=======
      if (value.startsWith("=")) {
        this.sheet.setCell(row, col, value, {
          formula: value,
          type: "formula",
>>>>>>> 41cea7a1
        });
      } else {
        // Try to parse as number
        const numValue = parseFloat(value);
<<<<<<< HEAD
        if (!isNaN(numValue) && value.trim() !== '') {
=======
        if (!isNaN(numValue) && value.trim() !== "") {
>>>>>>> 41cea7a1
          this.sheet.setCell(row, col, numValue);
        } else {
          this.sheet.setCell(row, col, value);
        }
      }

      this.onCellChange?.(row, col, value);
    }

    this.editor.remove();
    this.editor = undefined;
    this.isEditing = false;
    this.canvas.focus();
    this.render();
  }

  // --------------------------------------------------------------------------
  // CLIPBOARD OPERATIONS
  // --------------------------------------------------------------------------

  private copySelection(): void {
    if (!this.sheet) return;

    const range = this.selectionManager.getRange();
    this.clipboardManager.copy(this.sheet, range);
  }

  private pasteSelection(): void {
    if (!this.sheet) return;

    const activeCell = this.selectionManager.getActiveCell();
    this.clipboardManager.paste(this.sheet, activeCell.row, activeCell.col);
    this.render();
  }

  private deleteSelection(): void {
    if (!this.sheet) return;

    const range = this.selectionManager.getRange();

    for (let row = range.startRow; row <= range.endRow; row++) {
      for (let col = range.startCol; col <= range.endCol; col++) {
<<<<<<< HEAD
        this.sheet.setCell(row, col, '');
        this.onCellChange?.(row, col, '');
=======
        this.sheet.setCell(row, col, "");
        this.onCellChange?.(row, col, "");
>>>>>>> 41cea7a1
      }
    }

    this.render();
  }

  // --------------------------------------------------------------------------
  // UTILITIES
  // --------------------------------------------------------------------------

  private getCellAt(x: number, y: number): { row: number; col: number } | null {
    if (x < this.headerWidth || y < this.headerHeight) {
      return null;
    }

<<<<<<< HEAD
    const col = Math.floor((x - this.headerWidth + this.scrollX) / this.cellWidth);
    const row = Math.floor((y - this.headerHeight + this.scrollY) / this.cellHeight);
=======
    const col = Math.floor(
      (x - this.headerWidth + this.scrollX) / this.cellWidth
    );
    const row = Math.floor(
      (y - this.headerHeight + this.scrollY) / this.cellHeight
    );
>>>>>>> 41cea7a1

    return { row, col };
  }

  // --------------------------------------------------------------------------
  // PUBLIC API
  // --------------------------------------------------------------------------

  setSheet(sheet: Sheet): void {
    this.sheet = sheet;
    this.scrollX = 0;
    this.scrollY = 0;
    this.selectionManager.startSelection(0, 0);
    this.selectionManager.endSelection();
    this.render();
  }

  getSheet(): Sheet | undefined {
    return this.sheet;
  }

  refresh(): void {
    this.render();
  }

  getSelection(): Selection {
    return this.selectionManager.getSelection();
  }

<<<<<<< HEAD
  setCellChangeHandler(handler: (row: number, col: number, value: any) => void): void {
=======
  setCellChangeHandler(
    handler: (row: number, col: number, value: any) => void
  ): void {
>>>>>>> 41cea7a1
    this.onCellChange = handler;
  }

  setSelectionChangeHandler(handler: (selection: Selection) => void): void {
    this.onSelectionChange = handler;
  }

  focusCell(row: number, col: number): void {
    this.selectionManager.startSelection(row, col);
    this.selectionManager.endSelection();

    // Scroll to cell if not visible
    const cellX = col * this.cellWidth;
    const cellY = row * this.cellHeight;

    if (cellX < this.scrollX) {
      this.scrollX = cellX;
<<<<<<< HEAD
    } else if (cellX + this.cellWidth > this.scrollX + this.viewportWidth - this.headerWidth) {
      this.scrollX = cellX + this.cellWidth - this.viewportWidth + this.headerWidth;
=======
    } else if (
      cellX + this.cellWidth >
      this.scrollX + this.viewportWidth - this.headerWidth
    ) {
      this.scrollX =
        cellX + this.cellWidth - this.viewportWidth + this.headerWidth;
>>>>>>> 41cea7a1
    }

    if (cellY < this.scrollY) {
      this.scrollY = cellY;
<<<<<<< HEAD
    } else if (cellY + this.cellHeight > this.scrollY + this.viewportHeight - this.headerHeight) {
      this.scrollY = cellY + this.cellHeight - this.viewportHeight + this.headerHeight;
=======
    } else if (
      cellY + this.cellHeight >
      this.scrollY + this.viewportHeight - this.headerHeight
    ) {
      this.scrollY =
        cellY + this.cellHeight - this.viewportHeight + this.headerHeight;
>>>>>>> 41cea7a1
    }

    this.render();
  }
}<|MERGE_RESOLUTION|>--- conflicted
+++ resolved
@@ -370,12 +370,7 @@
   }
 
   private handleMouseMove(e: MouseEvent): void {
-<<<<<<< HEAD
     if (e.buttons === 1) { // Left mouse button
-=======
-    if (e.buttons === 1) {
-      // Left mouse button
->>>>>>> 41cea7a1
       const rect = this.canvas.getBoundingClientRect();
       const x = e.clientX - rect.left;
       const y = e.clientY - rect.top;
@@ -408,85 +403,50 @@
     if (this.isEditing) return;
 
     switch (e.key) {
-<<<<<<< HEAD
       case 'ArrowUp':
-=======
-      case "ArrowUp":
->>>>>>> 41cea7a1
         e.preventDefault();
         this.selectionManager.moveSelection(-1, 0);
         this.onSelectionChange?.(this.selectionManager.getSelection());
         this.render();
         break;
-<<<<<<< HEAD
       case 'ArrowDown':
       case 'Enter':
-=======
-      case "ArrowDown":
-      case "Enter":
->>>>>>> 41cea7a1
         e.preventDefault();
         this.selectionManager.moveSelection(1, 0);
         this.onSelectionChange?.(this.selectionManager.getSelection());
         this.render();
         break;
-<<<<<<< HEAD
       case 'ArrowLeft':
-=======
-      case "ArrowLeft":
->>>>>>> 41cea7a1
         e.preventDefault();
         this.selectionManager.moveSelection(0, -1);
         this.onSelectionChange?.(this.selectionManager.getSelection());
         this.render();
         break;
-<<<<<<< HEAD
       case 'ArrowRight':
       case 'Tab':
-=======
-      case "ArrowRight":
-      case "Tab":
->>>>>>> 41cea7a1
         e.preventDefault();
         this.selectionManager.moveSelection(0, 1);
         this.onSelectionChange?.(this.selectionManager.getSelection());
         this.render();
         break;
-<<<<<<< HEAD
       case 'Delete':
       case 'Backspace':
         e.preventDefault();
         this.deleteSelection();
         break;
       case 'c':
-=======
-      case "Delete":
-      case "Backspace":
-        e.preventDefault();
-        this.deleteSelection();
-        break;
-      case "c":
->>>>>>> 41cea7a1
         if (e.ctrlKey || e.metaKey) {
           e.preventDefault();
           this.copySelection();
         }
         break;
-<<<<<<< HEAD
       case 'v':
-=======
-      case "v":
->>>>>>> 41cea7a1
         if (e.ctrlKey || e.metaKey) {
           e.preventDefault();
           this.pasteSelection();
         }
         break;
-<<<<<<< HEAD
       case 'F2':
-=======
-      case "F2":
->>>>>>> 41cea7a1
         e.preventDefault();
         const activeCell = this.selectionManager.getActiveCell();
         this.startEditing(activeCell.row, activeCell.col);
@@ -531,7 +491,6 @@
 
     // Calculate visible cells
     const startCol = Math.floor(this.scrollX / this.cellWidth);
-<<<<<<< HEAD
     const endCol = Math.ceil((this.scrollX + this.viewportWidth) / this.cellWidth);
     const startRow = Math.floor(this.scrollY / this.cellHeight);
     const endRow = Math.ceil((this.scrollY + this.viewportHeight) / this.cellHeight);
@@ -541,54 +500,18 @@
       const x = this.headerWidth + (col * this.cellWidth) - this.scrollX;
       const label = this.sheet.getColumnName(col);
       this.renderer.renderHeader(x, 0, this.cellWidth, this.headerHeight, label, true);
-=======
-    const endCol = Math.ceil(
-      (this.scrollX + this.viewportWidth) / this.cellWidth
-    );
-    const startRow = Math.floor(this.scrollY / this.cellHeight);
-    const endRow = Math.ceil(
-      (this.scrollY + this.viewportHeight) / this.cellHeight
-    );
-
-    // Render column headers
-    for (let col = startCol; col < endCol; col++) {
-      const x = this.headerWidth + col * this.cellWidth - this.scrollX;
-      const label = this.sheet.getColumnName(col);
-      this.renderer.renderHeader(
-        x,
-        0,
-        this.cellWidth,
-        this.headerHeight,
-        label,
-        true
-      );
->>>>>>> 41cea7a1
     }
 
     // Render row headers
     for (let row = startRow; row < endRow; row++) {
-<<<<<<< HEAD
       const y = this.headerHeight + (row * this.cellHeight) - this.scrollY;
       const label = String(row + 1);
       this.renderer.renderHeader(0, y, this.headerWidth, this.cellHeight, label, false);
-=======
-      const y = this.headerHeight + row * this.cellHeight - this.scrollY;
-      const label = String(row + 1);
-      this.renderer.renderHeader(
-        0,
-        y,
-        this.headerWidth,
-        this.cellHeight,
-        label,
-        false
-      );
->>>>>>> 41cea7a1
     }
 
     // Render cells
     for (let row = startRow; row < endRow; row++) {
       for (let col = startCol; col < endCol; col++) {
-<<<<<<< HEAD
         const x = this.headerWidth + (col * this.cellWidth) - this.scrollX;
         const y = this.headerHeight + (row * this.cellHeight) - this.scrollY;
 
@@ -598,65 +521,22 @@
         const isActive = row === selection.start.row && col === selection.start.col;
 
         this.renderer.renderCell(x, y, this.cellWidth, this.cellHeight, cell, isInRange, isActive);
-=======
-        const x = this.headerWidth + col * this.cellWidth - this.scrollX;
-        const y = this.headerHeight + row * this.cellHeight - this.scrollY;
-
-        const cell = this.sheet.getCell(row, col);
-        const isInRange =
-          row >= range.startRow &&
-          row <= range.endRow &&
-          col >= range.startCol &&
-          col <= range.endCol;
-        const isActive =
-          row === selection.start.row && col === selection.start.col;
-
-        this.renderer.renderCell(
-          x,
-          y,
-          this.cellWidth,
-          this.cellHeight,
-          cell,
-          isInRange,
-          isActive
-        );
->>>>>>> 41cea7a1
       }
     }
 
     // Render corner header
-<<<<<<< HEAD
     this.renderer.renderHeader(0, 0, this.headerWidth, this.headerHeight, '', false);
-=======
-    this.renderer.renderHeader(
-      0,
-      0,
-      this.headerWidth,
-      this.headerHeight,
-      "",
-      false
-    );
->>>>>>> 41cea7a1
   }
 
   private renderEmpty(): void {
     this.ctx.clearRect(0, 0, this.viewportWidth, this.viewportHeight);
 
-<<<<<<< HEAD
     this.ctx.fillStyle = '#94a3b8';
     this.ctx.font = '14px -apple-system, sans-serif';
     this.ctx.textAlign = 'center';
     this.ctx.textBaseline = 'middle';
     this.ctx.fillText(
       'Selecione uma planilha para visualizar',
-=======
-    this.ctx.fillStyle = "#94a3b8";
-    this.ctx.font = "14px -apple-system, sans-serif";
-    this.ctx.textAlign = "center";
-    this.ctx.textBaseline = "middle";
-    this.ctx.fillText(
-      "Selecione uma planilha para visualizar",
->>>>>>> 41cea7a1
       this.viewportWidth / 2,
       this.viewportHeight / 2
     );
@@ -672,7 +552,6 @@
     this.isEditing = true;
 
     const cell = this.sheet.getCell(row, col);
-<<<<<<< HEAD
     const value = initialValue ?? (cell?.formula || cell?.value || '');
 
     // Create editor input
@@ -693,63 +572,24 @@
     this.editor.style.fontSize = '13px';
     this.editor.style.padding = '0 8px';
     this.editor.style.zIndex = '1000';
-=======
-    const value = initialValue ?? (cell?.formula || cell?.value || "");
-
-    // Create editor input
-    const rect = this.canvas.getBoundingClientRect();
-    const x =
-      rect.left + this.headerWidth + col * this.cellWidth - this.scrollX;
-    const y =
-      rect.top + this.headerHeight + row * this.cellHeight - this.scrollY;
-
-    this.editor = document.createElement("input");
-    this.editor.type = "text";
-    this.editor.value = String(value);
-    this.editor.style.position = "absolute";
-    this.editor.style.left = x + "px";
-    this.editor.style.top = y + "px";
-    this.editor.style.width = this.cellWidth + "px";
-    this.editor.style.height = this.cellHeight + "px";
-    this.editor.style.border = "2px solid #2563eb";
-    this.editor.style.outline = "none";
-    this.editor.style.fontSize = "13px";
-    this.editor.style.padding = "0 8px";
-    this.editor.style.zIndex = "1000";
->>>>>>> 41cea7a1
 
     document.body.appendChild(this.editor);
     this.editor.focus();
     this.editor.select();
 
     // Handle editor events
-<<<<<<< HEAD
     this.editor.addEventListener('blur', () => this.stopEditing(row, col, true));
     this.editor.addEventListener('keydown', (e) => {
       if (e.key === 'Enter') {
-=======
-    this.editor.addEventListener("blur", () =>
-      this.stopEditing(row, col, true)
-    );
-    this.editor.addEventListener("keydown", (e) => {
-      if (e.key === "Enter") {
->>>>>>> 41cea7a1
         e.preventDefault();
         this.stopEditing(row, col, true);
         this.selectionManager.moveSelection(1, 0);
         this.onSelectionChange?.(this.selectionManager.getSelection());
         this.render();
-<<<<<<< HEAD
       } else if (e.key === 'Escape') {
         e.preventDefault();
         this.stopEditing(row, col, false);
       } else if (e.key === 'Tab') {
-=======
-      } else if (e.key === "Escape") {
-        e.preventDefault();
-        this.stopEditing(row, col, false);
-      } else if (e.key === "Tab") {
->>>>>>> 41cea7a1
         e.preventDefault();
         this.stopEditing(row, col, true);
         this.selectionManager.moveSelection(0, 1);
@@ -766,26 +606,15 @@
       const value = this.editor.value;
 
       // Check if it's a formula
-<<<<<<< HEAD
       if (value.startsWith('=')) {
         this.sheet.setCell(row, col, value, {
           formula: value,
           type: 'formula',
-=======
-      if (value.startsWith("=")) {
-        this.sheet.setCell(row, col, value, {
-          formula: value,
-          type: "formula",
->>>>>>> 41cea7a1
         });
       } else {
         // Try to parse as number
         const numValue = parseFloat(value);
-<<<<<<< HEAD
         if (!isNaN(numValue) && value.trim() !== '') {
-=======
-        if (!isNaN(numValue) && value.trim() !== "") {
->>>>>>> 41cea7a1
           this.sheet.setCell(row, col, numValue);
         } else {
           this.sheet.setCell(row, col, value);
@@ -828,13 +657,8 @@
 
     for (let row = range.startRow; row <= range.endRow; row++) {
       for (let col = range.startCol; col <= range.endCol; col++) {
-<<<<<<< HEAD
         this.sheet.setCell(row, col, '');
         this.onCellChange?.(row, col, '');
-=======
-        this.sheet.setCell(row, col, "");
-        this.onCellChange?.(row, col, "");
->>>>>>> 41cea7a1
       }
     }
 
@@ -850,17 +674,8 @@
       return null;
     }
 
-<<<<<<< HEAD
     const col = Math.floor((x - this.headerWidth + this.scrollX) / this.cellWidth);
     const row = Math.floor((y - this.headerHeight + this.scrollY) / this.cellHeight);
-=======
-    const col = Math.floor(
-      (x - this.headerWidth + this.scrollX) / this.cellWidth
-    );
-    const row = Math.floor(
-      (y - this.headerHeight + this.scrollY) / this.cellHeight
-    );
->>>>>>> 41cea7a1
 
     return { row, col };
   }
@@ -890,13 +705,7 @@
     return this.selectionManager.getSelection();
   }
 
-<<<<<<< HEAD
   setCellChangeHandler(handler: (row: number, col: number, value: any) => void): void {
-=======
-  setCellChangeHandler(
-    handler: (row: number, col: number, value: any) => void
-  ): void {
->>>>>>> 41cea7a1
     this.onCellChange = handler;
   }
 
@@ -914,32 +723,14 @@
 
     if (cellX < this.scrollX) {
       this.scrollX = cellX;
-<<<<<<< HEAD
     } else if (cellX + this.cellWidth > this.scrollX + this.viewportWidth - this.headerWidth) {
       this.scrollX = cellX + this.cellWidth - this.viewportWidth + this.headerWidth;
-=======
-    } else if (
-      cellX + this.cellWidth >
-      this.scrollX + this.viewportWidth - this.headerWidth
-    ) {
-      this.scrollX =
-        cellX + this.cellWidth - this.viewportWidth + this.headerWidth;
->>>>>>> 41cea7a1
     }
 
     if (cellY < this.scrollY) {
       this.scrollY = cellY;
-<<<<<<< HEAD
     } else if (cellY + this.cellHeight > this.scrollY + this.viewportHeight - this.headerHeight) {
       this.scrollY = cellY + this.cellHeight - this.viewportHeight + this.headerHeight;
-=======
-    } else if (
-      cellY + this.cellHeight >
-      this.scrollY + this.viewportHeight - this.headerHeight
-    ) {
-      this.scrollY =
-        cellY + this.cellHeight - this.viewportHeight + this.headerHeight;
->>>>>>> 41cea7a1
     }
 
     this.render();
